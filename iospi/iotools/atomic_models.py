--- conflicted
+++ resolved
@@ -64,11 +64,7 @@
     if path.lower().endswith(".cif"):
         assembly = st.assemblies[i_model]
         model = gemmi.make_assembly(
-<<<<<<< HEAD
-            assembly, model, gemmi.HowToNameCopiedChain.AddNumber
-=======
             st.assemblies[i_model], st[i_model], gemmi.HowToNameCopiedChain.AddNumber
->>>>>>> e1a73fc6
         )
     #elif path.lower().endswith(".pdb"):
     #    model = st[i_model]
