--- conflicted
+++ resolved
@@ -17,11 +17,6 @@
   - pytest-cov
   - pytorch
   - pyyaml
-<<<<<<< HEAD
   - pip:
     - git+https://github.com/compSPI/ioSPI.git
     - git+https://github.com/compSPI/simSPI.git
-=======
-  - pip :
-      - git+https://github.com/compSPI/simSPI.git
->>>>>>> 684e90c1
