--- conflicted
+++ resolved
@@ -18,11 +18,6 @@
   - pytest-cov
   - pytorch
   - pyyaml
-<<<<<<< HEAD
-  - pip:
-    - git+https://github.com/compSPI/simSPI.git
-=======
   - pip :
       - git+https://github.com/compSPI/simSPI.git
       - starfile
->>>>>>> 579f2681
